--- conflicted
+++ resolved
@@ -17,11 +17,8 @@
       stage: 'dev',
       region: 'us-east-1',
     };
-<<<<<<< HEAD
+    serverless = new Serverless(options);
     serverless.setProvider('aws', new AwsProvider(serverless));
-=======
-    serverless = new Serverless(options);
->>>>>>> 09ab8213
     awsCompileFunctions = new AwsCompileFunctions(serverless, options);
     awsCompileFunctions.serverless.service.provider.compiledCloudFormationTemplate = {
       Resources: {},
