'use strict';

const BbPromise = require('bluebird');
const JsZip = require('jszip');
const path = require('path');
const fs = require('fs');
const _ = require('lodash');

module.exports = {
  zipService() {
    // check if the user has specified an own artifact
    if (this.serverless.service.package.artifact) {
      return BbPromise.resolve();
    }

    this.serverless.cli.log('Zipping service...');

    const zip = new JsZip();
    const servicePath = this.serverless.config.servicePath;

    let exclude = this.serverless.service.package.exclude || [];

    // add defaults for exclude
    exclude = _.union(exclude, [
      '.git',
      '.gitignore',
      '.DS_Store',
      'serverless.yaml',
      'serverless.yml',
      'serverless.env.yaml',
      'serverless.env.yml',
      '.serverless',
    ]);

    const include = this.serverless.service.package.include || [];
    const timeString = (new Date()).getTime().toString();
    const zipFileName = `${this.serverless.service.service}-${timeString}.zip`;

    this.serverless.utils.walkDirSync(servicePath).forEach((filePath) => {
      const relativeFilePath = path.relative(servicePath, filePath);

      const shouldBeExcluded =
        exclude.some(value => relativeFilePath.toLowerCase().indexOf(value.toLowerCase()) > -1);

      const shouldBeIncluded =
        include.some(value => relativeFilePath.toLowerCase().indexOf(value.toLowerCase()) > -1);

      if (!shouldBeExcluded || shouldBeIncluded) {
        const permissions = fs.statSync(filePath).mode;
        zip.file(relativeFilePath, fs.readFileSync(filePath), { unixPermissions: permissions });
      }
    });

<<<<<<< HEAD
=======
    const platformName = ['UNIX', 'DOS', 'win32'].indexOf(process.platform) !== -1 ?
      process.platform : 'UNIX';

>>>>>>> eb2f7853
    return zip.generateAsync({
      type: 'nodebuffer',
      compression: 'DEFLATE',
      platform: process.platform,
    }).then(data => {
      const artifactFilePath = path.join(servicePath,
        '.serverless', zipFileName);
      this.serverless.utils.writeFileSync(artifactFilePath, data);

      this.serverless.service.package.artifact = artifactFilePath;

      return BbPromise.resolve();
    });
  },
};<|MERGE_RESOLUTION|>--- conflicted
+++ resolved
@@ -51,12 +51,6 @@
       }
     });
 
-<<<<<<< HEAD
-=======
-    const platformName = ['UNIX', 'DOS', 'win32'].indexOf(process.platform) !== -1 ?
-      process.platform : 'UNIX';
-
->>>>>>> eb2f7853
     return zip.generateAsync({
       type: 'nodebuffer',
       compression: 'DEFLATE',
